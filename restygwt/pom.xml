--- conflicted
+++ resolved
@@ -1,162 +1,4 @@
 <?xml version="1.0" encoding="UTF-8"?>
-<<<<<<< HEAD
-<!-- Copyright (C) 2009-2010 the original author or authors. See the notice.md
-	file distributed with this work for additional information regarding copyright
-	ownership. Licensed under the Apache License, Version 2.0 (the "License");
-	you may not use this file except in compliance with the License. You may
-	obtain a copy of the License at http://www.apache.org/licenses/LICENSE-2.0
-	Unless required by applicable law or agreed to in writing, software distributed
-	under the License is distributed on an "AS IS" BASIS, WITHOUT WARRANTIES
-	OR CONDITIONS OF ANY KIND, either express or implied. See the License for
-	the specific language governing permissions and limitations under the License. -->
-
-<project xmlns="http://maven.apache.org/POM/4.0.0" xmlns:xsi="http://www.w3.org/2001/XMLSchema-instance"
-	xsi:schemaLocation="http://maven.apache.org/POM/4.0.0 http://maven.apache.org/maven-v4_0_0.xsd">
-	<modelVersion>4.0.0</modelVersion>
-
-	<parent>
-		<groupId>org.fusesource.restygwt</groupId>
-		<artifactId>restygwt-project</artifactId>
-		<version>1.1-SNAPSHOT</version>
-	</parent>
-
-	<groupId>org.fusesource.restygwt</groupId>
-	<artifactId>restygwt</artifactId>
-	<version>1.1-SNAPSHOT</version>
-	<packaging>jar</packaging>
-
-	<name>${artifactId}</name>
-	<description>RestyGWT is a GWT generator for REST services and JSON encoded data transfer objects</description>
-
-	<dependencies>
-
-		<dependency>
-			<groupId>javax.ws.rs</groupId>
-			<artifactId>jsr311-api</artifactId>
-			<version>1.1</version>
-			<scope>provided</scope>
-		</dependency>
-
-		<dependency>
-			<groupId>com.google.gwt</groupId>
-			<artifactId>gwt-user</artifactId>
-			<version>${gwt-version}</version>
-			<scope>provided</scope>
-		</dependency>
-
-		<dependency>
-			<groupId>com.google.gwt</groupId>
-			<artifactId>gwt-dev</artifactId>
-			<version>${gwt-version}</version>
-			<scope>provided</scope>
-		</dependency>
-
-		<dependency>
-			<groupId>junit</groupId>
-			<artifactId>junit</artifactId>
-			<version>4.8.1</version>
-			<scope>test</scope>
-		</dependency>
-
-	</dependencies>
-
-	<build>
-		<defaultGoal>install</defaultGoal>
-		<plugins>
-
-
-			<!-- IDE -->
-			<plugin>
-				<groupId>org.apache.maven.plugins</groupId>
-				<artifactId>maven-eclipse-plugin</artifactId>
-				<version>2.8</version>  <!-- Note 2.8 does not work with AspectJ aspect path -->
-				<configuration>
-					<downloadSources>true</downloadSources>
-					<downloadJavadocs>false</downloadJavadocs>
-					<wtpversion>none</wtpversion>
-					<additionalBuildcommands>
-
-						<buildCommand>
-							<name>com.google.gwt.eclipse.core.gwtProjectValidator</name>
-						</buildCommand>
-					</additionalBuildcommands>
-					<additionalProjectnatures>
-						<projectnature>com.google.gwt.eclipse.core.gwtNature</projectnature>
-					</additionalProjectnatures>
-				</configuration>
-			</plugin>
-
-
-			<plugin>
-				<groupId>org.codehaus.mojo</groupId>
-				<artifactId>gwt-maven-plugin</artifactId>
-				<version>${gwt-version}</version>
-
-				<configuration>
-					<logLevel>INFO</logLevel>
-					<noServer>false</noServer>
-					<extraJvmArgs>-Xmx1024m</extraJvmArgs>
-					<mode>htmlunit</mode>
-				</configuration>
-				<executions>
-					<execution>
-						<goals>
-							<goal>resources</goal>
-							<goal>test</goal>
-							<goal>compile</goal>
-						</goals>
-					</execution>
-				</executions>
-			</plugin>
-
-		</plugins>
-	</build>
-
-
-	<profiles>
-
-		<profile>
-			<id>run-its</id>
-			<build>
-				<plugins>
-					<plugin>
-						<artifactId>maven-invoker-plugin</artifactId>
-						<version>1.3</version>
-						<configuration>
-							<debug>true</debug>
-							<projectsDirectory>src/it</projectsDirectory>
-							<cloneProjectsTo>${project.build.directory}/it</cloneProjectsTo>
-							<pomIncludes>
-								<pomInclude>*/pom.xml</pomInclude>
-							</pomIncludes>
-							<preBuildHookScript>setup</preBuildHookScript>
-							<postBuildHookScript>verify</postBuildHookScript>
-							<localRepositoryPath>${project.build.directory}/local-repo</localRepositoryPath>
-							<settingsFile>src/it/settings.xml</settingsFile>
-							<goals>
-								<goal>clean</goal>
-								<goal>install</goal>
-							</goals>
-							<properties>
-								<restygwt-version>${pom.version}</restygwt-version>
-							</properties>
-						</configuration>
-						<executions>
-							<execution>
-								<id>integration-test</id>
-								<goals>
-									<goal>install</goal>
-									<goal>run</goal>
-								</goals>
-							</execution>
-						</executions>
-					</plugin>
-				</plugins>
-			</build>
-		</profile>
-
-	</profiles>
-=======
 <!--
 
     Copyright (C) 2009-2010 the original author or authors.
@@ -322,6 +164,5 @@
     </profile>
 
   </profiles>
->>>>>>> f579a501
 
 </project>