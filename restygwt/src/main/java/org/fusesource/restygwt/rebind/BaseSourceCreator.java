--- conflicted
+++ resolved
@@ -151,13 +151,8 @@
 
     protected BaseSourceCreator p(String value) {
         this.sourceWriter.println(value);
-<<<<<<< HEAD
-        
-        //System.out.println(value);
-=======
 
         // System.out.println(value);
->>>>>>> 21762703
         return this;
     }
 
