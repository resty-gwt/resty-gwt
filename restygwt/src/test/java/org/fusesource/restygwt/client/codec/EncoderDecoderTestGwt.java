/**
 * Copyright (C) 2009-2015 the original author or authors.
 * See the notice.md file distributed with this work for additional
 * information regarding copyright ownership.
 *
 * Licensed under the Apache License, Version 2.0 (the "License");
 * you may not use this file except in compliance with the License.
 * You may obtain a copy of the License at
 *
 *     http://www.apache.org/licenses/LICENSE-2.0
 *
 * Unless required by applicable law or agreed to in writing, software
 * distributed under the License is distributed on an "AS IS" BASIS,
 * WITHOUT WARRANTIES OR CONDITIONS OF ANY KIND, either express or implied.
 * See the License for the specific language governing permissions and
 * limitations under the License.
 */

package org.fusesource.restygwt.client.codec;

import java.math.BigDecimal;
import java.math.BigInteger;
import java.util.ArrayList;
import java.util.Arrays;
import java.util.Collection;
import java.util.Collections;
import java.util.HashMap;
import java.util.HashSet;
import java.util.List;
import java.util.Map;
import java.util.Set;
import java.util.TreeMap;

import javax.ws.rs.GET;
import javax.ws.rs.Path;

import com.fasterxml.jackson.annotation.JsonCreator;
import com.fasterxml.jackson.annotation.JsonIgnore;
import com.fasterxml.jackson.annotation.JsonProperty;
import com.fasterxml.jackson.annotation.JsonValue;

import org.fusesource.restygwt.client.AbstractJsonEncoderDecoder;
import org.fusesource.restygwt.client.AbstractNestedJsonEncoderDecoder;
import org.fusesource.restygwt.client.Defaults;
import org.fusesource.restygwt.client.Json;
import org.fusesource.restygwt.client.JsonEncoderDecoder;
import org.fusesource.restygwt.client.MethodCallback;
import org.fusesource.restygwt.client.ObjectEncoderDecoder;
import org.fusesource.restygwt.client.RestService;
import org.fusesource.restygwt.client.basic.Optional;
import org.fusesource.restygwt.client.codec.EncoderDecoderTestGwt.WithEnum.Cycle;

import com.google.gwt.core.client.GWT;
import com.google.gwt.json.client.JSONNumber;
import com.google.gwt.json.client.JSONObject;
import com.google.gwt.json.client.JSONParser;
import com.google.gwt.json.client.JSONString;
import com.google.gwt.json.client.JSONValue;
import com.google.gwt.junit.client.GWTTestCase;
import javax.xml.bind.annotation.XmlTransient;

public class EncoderDecoderTestGwt extends GWTTestCase {

    public interface WrapperLibraryCodec extends JsonEncoderDecoder<LibraryWithWrapper> {
    }

    public interface ArrayWrapperLibraryCodec extends JsonEncoderDecoder<LibraryWithArrayWrapper> {
    }

    public interface PropertyLibraryCodec extends JsonEncoderDecoder<LibraryWithProperty> {
    }

    static class ANumber<T extends Number> {

        T n;

        T get() {
            return n;
        }
    }

    public interface IntegerCodec extends JsonEncoderDecoder<ANumber<Integer>> {
    }

    public interface FloatCodec extends JsonEncoderDecoder<ANumber<Float>> {
    }

    public static class Name {
        public String name;
    }

    public static class Foo {
        public List<String> bars = new ArrayList<String>();
        public List<Name> names = new ArrayList<Name>();
    }

    public interface FooCodec extends JsonEncoderDecoder<Foo> {
    }

    @Override
    public String getModuleName() {
        return "org.fusesource.restygwt.EncoderDecoderTestGwt";
    }

    public void testNullPrimitiveValueInList() {
        FooCodec fooCoder = GWT.create(FooCodec.class);

        Foo foo = new Foo();
        foo.bars.add(null);
        JSONValue fooJ = fooCoder.encode(foo);
        assertEquals(foo.bars, fooCoder.decode(fooJ).bars);
    }

    public void testNullPojoValueInList() {
        FooCodec fooCoder = GWT.create(FooCodec.class);

        Foo foo = new Foo();
        foo.names.add(null);
        JSONValue fooJ = fooCoder.encode(foo);
        assertEquals(foo.names, fooCoder.decode(fooJ).names);
    }

    public void testSubtypeWrappeObjectWithSingleSubtype() {
        WrapperLibraryCodec lc = GWT.create(WrapperLibraryCodec.class);
        LibraryWithWrapper l = new LibraryWithWrapper();
        ArrayList<LibraryItemWithWrapper> libraryItems = new ArrayList<LibraryItemWithWrapper>();
        SpriteBasedItemWithWrapper li = new SpriteBasedItemWithWrapper();
        li.id = "1";
        li.imageRef = "src.png";
        libraryItems.add(li);
        l.items = libraryItems;

        JSONValue encode = lc.encode(l);
        LibraryWithWrapper decode = lc.decode(encode);
        assertEquals(l, decode);
    }

    public void testSubtypeArrayWrappeObjectWithSingleSubtype() {
        ArrayWrapperLibraryCodec lc = GWT.create(ArrayWrapperLibraryCodec.class);
        LibraryWithArrayWrapper l = new LibraryWithArrayWrapper();
        ArrayList<LibraryItemWithArrayWrapper> libraryItems = new ArrayList<LibraryItemWithArrayWrapper>();
        SpriteBasedItemWithArrayWrapper li = new SpriteBasedItemWithArrayWrapper();
        li.id = "1";
        li.imageRef = "src.png";
        libraryItems.add(li);
        l.items = libraryItems;

        JSONValue encode = lc.encode(l);
        LibraryWithArrayWrapper decode = lc.decode(encode);
        assertEquals(l, decode);
    }

    public void testSubtypePropertytWithSingleSubtype() {
        PropertyLibraryCodec lc = GWT.create(PropertyLibraryCodec.class);
        LibraryWithProperty l = new LibraryWithProperty();
        ArrayList<LibraryItemWithProperty> libraryItems = new ArrayList<LibraryItemWithProperty>();
        SpriteBasedItemWithProperty li = new SpriteBasedItemWithProperty();
        li.id = "1";
        li.imageRef = "src.png";
        libraryItems.add(li);
        l.items = libraryItems;

        JSONValue encode = lc.encode(l);
        LibraryWithProperty decode = lc.decode(encode);
        assertEquals(l, decode);
    }

    public void testGenericTypes() {
        IntegerCodec integerCoder = GWT.create(IntegerCodec.class);
        FloatCodec floatCoder = GWT.create(FloatCodec.class);

        ANumber<Integer> intA = new ANumber<Integer>();
        intA.n = 123;
        JSONValue intJ = integerCoder.encode(intA);

        assertEquals(intA.n, integerCoder.decode(intJ).n);

        ANumber<Float> floatA = new ANumber<Float>();
        floatA.n = 123.456f;
        JSONValue floatJ = floatCoder.encode(floatA);

        assertEquals(floatA.n, floatCoder.decode(floatJ).n);
    }

    public interface CreatorCodec extends JsonEncoderDecoder<CredentialsWithCreator> {
    }

    public void testCreators() {
        CreatorCodec codec = GWT.create(CreatorCodec.class);
        CredentialsWithCreator c = new CredentialsWithCreator("email", "password");
        c.age = 12;
        JSONValue cJson = codec.encode(c);
        CredentialsWithCreator cRoundTrip = codec.decode(cJson);
        assertEquals("email", cRoundTrip.email);
        assertEquals("password", cRoundTrip.password);
        assertEquals(12, cRoundTrip.age);
    }

    public void testCreatorsWithNullValue() {
        CreatorCodec codec = GWT.create(CreatorCodec.class);
        CredentialsWithCreator c = new CredentialsWithCreator(null, "password");
        c.age = 12;
        JSONValue cJson = codec.encode(c);
        CredentialsWithCreator cRoundTrip = codec.decode(cJson);
        assertNull(cRoundTrip.email);
        assertEquals("password", cRoundTrip.password);
        assertEquals(12, cRoundTrip.age);
    }

    public interface WrapperCodec extends JsonEncoderDecoder<CredentialsWithWrapperObject> {
    }

    public interface SubWrapperCodec extends JsonEncoderDecoder<SubCredentialsWithWrapperObject> {
    }

    public void testSubtypeWrapperObject() {
        WrapperCodec codec = GWT.create(WrapperCodec.class);
        CredentialsWithWrapperObject base = new CredentialsWithWrapperObject();
        base.setEmail("email-super");
        base.setPassword("password-super");
        JSONValue baseJson = codec.encode(base);
        CredentialsWithWrapperObject baseRoundTrip = codec.decode(baseJson);
        assertEquals("email-super", baseRoundTrip.email);
        assertEquals("password-super", baseRoundTrip.password);
        assertFalse(baseRoundTrip.getClass().equals(SubCredentialsWithWrapperObject.class));

        SubCredentialsWithWrapperObject sub = new SubCredentialsWithWrapperObject();
        sub.setEmail("email-sub");
        sub.setPassword("password-sub");
        sub.login = "login-sub";
        JSONValue subJson = codec.encode(sub);
        SubCredentialsWithWrapperObject subRoundTrip = (SubCredentialsWithWrapperObject) codec.decode(subJson);
        assertEquals("email-sub", subRoundTrip.email);
        assertEquals("password-sub", subRoundTrip.password);
        assertEquals("login-sub", subRoundTrip.login);

        SubWrapperCodec subCodec = GWT.create(SubWrapperCodec.class);
        sub.setEmail("email-direct");
        sub.setPassword("password-direct");
        sub.login = "login-direct";
        subJson = subCodec.encode(sub);
        subRoundTrip = subCodec.decode(subJson);
        assertEquals("email-direct", subRoundTrip.email);
        assertEquals("password-direct", subRoundTrip.password);
        assertEquals("login-direct", subRoundTrip.login);
    }

    public interface PropertyCodec extends JsonEncoderDecoder<CredentialsWithProperty> {
    }

    public interface CredentialsWithJacksonAnnotationsInsideCodec extends JsonEncoderDecoder<CredentialsWithJacksonAnnotationsInside> {
    }

    public interface SubPropertyCodec extends JsonEncoderDecoder<SubCredentialsWithProperty> {
    }

    public void testSubtypeProperty() {
        PropertyCodec codec = GWT.create(PropertyCodec.class);
        CredentialsWithProperty base = new CredentialsWithProperty();
        base.setEmail("email-super");
        base.setPassword("password-super");
        JSONValue baseJson = codec.encode(base);
        CredentialsWithProperty baseRoundTrip = codec.decode(baseJson);
        assertEquals("email-super", baseRoundTrip.email);
        assertEquals("password-super", baseRoundTrip.password);
        assertFalse(baseRoundTrip.getClass().equals(SubCredentialsWithProperty.class));

        SubCredentialsWithProperty sub = new SubCredentialsWithProperty();
        sub.setEmail("email-sub");
        sub.setPassword("password-sub");
        sub.login = "login-sub";
        JSONValue subJson = codec.encode(sub);
        SubCredentialsWithProperty subRoundTrip = (SubCredentialsWithProperty) codec.decode(subJson);
        assertEquals("email-sub", subRoundTrip.email);
        assertEquals("password-sub", subRoundTrip.password);
        assertEquals("login-sub", subRoundTrip.login);

        SubPropertyCodec subCodec = GWT.create(SubPropertyCodec.class);
        sub.setEmail("email-direct");
        sub.setPassword("password-direct");
        sub.login = "login-direct";
        subJson = subCodec.encode(sub);
        subRoundTrip = subCodec.decode(subJson);
        assertEquals("email-direct", subRoundTrip.email);
        assertEquals("password-direct", subRoundTrip.password);
        assertEquals("login-direct", subRoundTrip.login);
    }


    public void testJacksonAnnotationInsideProperty() {
        CredentialsWithJacksonAnnotationsInsideCodec codec = GWT.create(CredentialsWithJacksonAnnotationsInsideCodec.class);
        CredentialsWithJacksonAnnotationsInside base = new CredentialsWithJacksonAnnotationsInside();
        base.setEmail("email-super");
        base.setPassword("password-super");
        JSONValue baseJson = codec.encode(base);
        CredentialsWithJacksonAnnotationsInside baseRoundTrip = codec.decode(baseJson);
        assertEquals("email-super", baseRoundTrip.email);
        assertEquals("password-super", baseRoundTrip.password);
        assertEquals(baseRoundTrip.getClass(), CredentialsWithJacksonAnnotationsInside.class);
    }

    static class B {
        BigInteger age;
    }

    static interface BigCodec extends JsonEncoderDecoder<B> {
    }

    public void testBigIntegers() {
        BigCodec big = GWT.create(BigCodec.class);
        B b = new B();
        b.age = new BigInteger("1234567890123456789012345678901234567890");
        JSONValue bJson = big.encode(b);
        B bRoundTrip = big.decode(bJson);
        assertEquals(b.age, bRoundTrip.age);
    }

    public void testObjectEncoderDecoder() {
        {
            double value = Math.random() * 10000;
            JSONValue json = ObjectEncoderDecoder.INSTANCE.encode(value);
            assertEquals(value, ObjectEncoderDecoder.INSTANCE.decode(json));
        }
        {
            String value = "Fred Flintstone";
            JSONValue json = ObjectEncoderDecoder.INSTANCE.encode(value);
            assertEquals(value, ObjectEncoderDecoder.INSTANCE.decode(json));
        }
        {
            boolean value = Boolean.TRUE;
            JSONValue json = ObjectEncoderDecoder.INSTANCE.encode(value);
            assertEquals(value, ObjectEncoderDecoder.INSTANCE.decode(json));
        }
        {
            Map<String, Object> value = new HashMap<String, Object>();
            value.put("fred", "flintstone");
            value.put("shoeSize", 12.0);
            value.put("geek", true);
            JSONValue json = ObjectEncoderDecoder.INSTANCE.encode(value);
            assertEquals(value, ObjectEncoderDecoder.INSTANCE.decode(json));
        }
        {
            List<Object> value = new ArrayList<Object>();
            value.add("Fred Flintstone");
            value.add(12.0);
            value.add(false);
            JSONValue json = ObjectEncoderDecoder.INSTANCE.encode(value);
            assertEquals(value, ObjectEncoderDecoder.INSTANCE.decode(json));
        }

    }

    public void testIntegerToStringDecode() {
        Integer i = 123;
        assertEquals(i.toString(), AbstractJsonEncoderDecoder.STRING.decode(AbstractJsonEncoderDecoder.INT.encode(i)));
    }

    public void testBooleanToStringDecode() {
        Boolean b = true;
        assertEquals(b.toString(),
                AbstractJsonEncoderDecoder.STRING.decode(AbstractJsonEncoderDecoder.BOOLEAN.encode(b)));
    }

    public void testBooleanArrayDecode() {
        boolean[] array = {true, false};
        AbstractJsonEncoderDecoder<Boolean> encoder = AbstractJsonEncoderDecoder.BOOLEAN;
        assertEquals(Arrays.toString(array),
                Arrays.toString(AbstractJsonEncoderDecoder.toArray(AbstractJsonEncoderDecoder.toJSON(array, encoder), 
                            encoder, new boolean[2])));
    }

    public void testByteArrayDecode() {
        byte[] array = {2, 8};
        AbstractJsonEncoderDecoder<Byte> encoder = AbstractJsonEncoderDecoder.BYTE;

        JSONValue json = AbstractJsonEncoderDecoder.toJSON(array, encoder);
        assertNotNull(json.isArray());
        assertEquals(json.isArray().size(), 2);
        assertEquals(json.isArray().get(0).isNumber().doubleValue(), (double)array[0]);
        assertEquals(json.isArray().get(1).isNumber().doubleValue(), (double)array[1]);
        assertEquals("[2, 8]", Arrays.toString(AbstractJsonEncoderDecoder.toArray(json, encoder)));

        assertEquals(Arrays.toString(array),
                Arrays.toString(AbstractJsonEncoderDecoder.toArray(AbstractJsonEncoderDecoder.toJSON(array, encoder), 
                            encoder)));

       Defaults.setByteArraysToBase64(true);
        try {
           json = AbstractJsonEncoderDecoder.toJSON(array, encoder);
           assertEquals("Agg=", json.isString().stringValue());
            assertEquals("[2, 8]", Arrays.toString(AbstractJsonEncoderDecoder.toArray(json, encoder)));
        }
        finally {
           Defaults.setByteArraysToBase64(false);
        }
    }

    public void testCharacterArrayDecode() {
        char[] array = {'a','z'};
        AbstractJsonEncoderDecoder<Character> encoder = AbstractJsonEncoderDecoder.CHAR;
        assertEquals(Arrays.toString(array),
                Arrays.toString(AbstractJsonEncoderDecoder.toArray(AbstractJsonEncoderDecoder.toJSON(array, encoder), 
                            encoder, new char[2])));
    }

    public void testFloatArrayDecode() {
        float[] array = {1.4e19f, -13.53e-18f};
        AbstractJsonEncoderDecoder<Float> encoder = AbstractJsonEncoderDecoder.FLOAT;
        assertEquals(Arrays.toString(array),
                Arrays.toString(AbstractJsonEncoderDecoder.toArray(AbstractJsonEncoderDecoder.toJSON(array, encoder), 
                            encoder, new float[2])));
    }

    public void testDoubleArrayDecode() {
        double[] array = {1.4e193, -13.53e-188};
        AbstractJsonEncoderDecoder<Double> encoder = AbstractJsonEncoderDecoder.DOUBLE;
        assertEquals(Arrays.toString(array),
                Arrays.toString(AbstractJsonEncoderDecoder.toArray(AbstractJsonEncoderDecoder.toJSON(array, encoder), 
                            encoder, new double[2])));
    }

    public void testShortArrayDecode() {
        short[] array = {1, -13};
        AbstractJsonEncoderDecoder<Short> encoder = AbstractJsonEncoderDecoder.SHORT;
        assertEquals(Arrays.toString(array),
                Arrays.toString(AbstractJsonEncoderDecoder.toArray(AbstractJsonEncoderDecoder.toJSON(array, encoder), 
                            encoder, new short[2])));
    }

    public void testIntArrayDecode() {
        int[] array = {1010, -13100};
        AbstractJsonEncoderDecoder<Integer> encoder = AbstractJsonEncoderDecoder.INT;
        assertEquals(Arrays.toString(array),
                Arrays.toString(AbstractJsonEncoderDecoder.toArray(AbstractJsonEncoderDecoder.toJSON(array, encoder), 
                            encoder, new int[2])));
    }

    public void testLongArrayDecode() {
        long[] array = {1010, -13100};
        AbstractJsonEncoderDecoder<Long> encoder = AbstractJsonEncoderDecoder.LONG;
        assertEquals(Arrays.toString(array),
                Arrays.toString(AbstractJsonEncoderDecoder.toArray(AbstractJsonEncoderDecoder.toJSON(array, encoder), 
                            encoder, new long[2])));
    }

    public void testTypeArrayDecode() {
        String[] array = {"may", "all", "be", "happy"};
        AbstractJsonEncoderDecoder<String> encoder = AbstractJsonEncoderDecoder.STRING;
        assertEquals(Arrays.toString(array),
                Arrays.toString(AbstractJsonEncoderDecoder.toArray(AbstractJsonEncoderDecoder.toJSON(array, encoder),
                        encoder, new String[4])));
    }

    public void testTypeMapDecode() {
        Map<String, Integer> map = new HashMap<String, Integer>();
        map.put("123", 321);
        AbstractJsonEncoderDecoder<Integer> encoder = AbstractJsonEncoderDecoder.INT;
        assertEquals(map.toString(),
                AbstractJsonEncoderDecoder.toMap(AbstractJsonEncoderDecoder.toJSON(map, encoder, Json.Style.DEFAULT), 
                        encoder, 
                        Json.Style.DEFAULT).toString());
        assertEquals(map.toString(),
                AbstractJsonEncoderDecoder.toMap(AbstractJsonEncoderDecoder.toJSON(map, encoder, Json.Style.JETTISON_NATURAL), 
                        encoder, 
                        Json.Style.JETTISON_NATURAL).toString());
    }

    public void testTypeMapWithIntegerDecode() {
        Map<Integer, String> map = new HashMap<Integer, String>();
        map.put(123, "321");
        AbstractJsonEncoderDecoder<Integer> keyEncoder = AbstractJsonEncoderDecoder.INT;
        AbstractJsonEncoderDecoder<String> valueEncoder = AbstractJsonEncoderDecoder.STRING;
        assertEquals(map.toString(),
                AbstractJsonEncoderDecoder.toMap(AbstractJsonEncoderDecoder.toJSON(map, keyEncoder, valueEncoder, Json.Style.DEFAULT), 
                        keyEncoder, 
                        valueEncoder, 
                        Json.Style.DEFAULT).toString());
        assertEquals(map.toString(),
                AbstractJsonEncoderDecoder.toMap(AbstractJsonEncoderDecoder.toJSON(map, keyEncoder, valueEncoder, Json.Style.JETTISON_NATURAL), 
                        keyEncoder, 
                        valueEncoder, 
                        Json.Style.JETTISON_NATURAL).toString());
    }

    public void testTypeMapWithBigDecimalDecode() {
        Map<BigDecimal, String> map = new HashMap<BigDecimal, String>();
        map.put(BigDecimal.valueOf(123), "321");
        AbstractJsonEncoderDecoder<BigDecimal> keyEncoder = AbstractJsonEncoderDecoder.BIG_DECIMAL;
        AbstractJsonEncoderDecoder<String> valueEncoder = AbstractJsonEncoderDecoder.STRING;
        assertEquals(map.toString(),
                AbstractJsonEncoderDecoder.toMap(AbstractJsonEncoderDecoder.toJSON(map, keyEncoder, valueEncoder, Json.Style.DEFAULT), 
                        keyEncoder, 
                        valueEncoder, 
                        Json.Style.DEFAULT).toString());
        assertEquals(map.toString(),
                AbstractJsonEncoderDecoder.toMap(AbstractJsonEncoderDecoder.toJSON(map, keyEncoder, valueEncoder, Json.Style.JETTISON_NATURAL), 
                        keyEncoder, 
                        valueEncoder, 
                        Json.Style.JETTISON_NATURAL).toString());
    }

    public void testTypeMapWithLargeDigitStringDecode() {
        Map<String, String> map = new HashMap<String, String>();
        map.put("1234567890123456789", "321");
        AbstractJsonEncoderDecoder<String> keyEncoder = AbstractJsonEncoderDecoder.STRING;
        AbstractJsonEncoderDecoder<String> valueEncoder = AbstractJsonEncoderDecoder.STRING;
        assertEquals(map.toString(),
                AbstractJsonEncoderDecoder.toMap(AbstractJsonEncoderDecoder.toJSON(map, keyEncoder, valueEncoder, Json.Style.DEFAULT),
                        keyEncoder,
                        valueEncoder,
                        Json.Style.DEFAULT).toString());
        assertEquals(map.toString(),
                AbstractJsonEncoderDecoder.toMap(AbstractJsonEncoderDecoder.toJSON(map, keyEncoder, valueEncoder, Json.Style.JETTISON_NATURAL), 
                        keyEncoder, 
                        valueEncoder, 
                        Json.Style.JETTISON_NATURAL).toString());
    }

    public void testTypeMapWithJsonStringDecode() {
        Map<String, String> map = new HashMap<String, String>();
        map.put("[1,2, 3]", "value");
        AbstractJsonEncoderDecoder<String> keyEncoder = AbstractJsonEncoderDecoder.STRING;
        AbstractJsonEncoderDecoder<String> valueEncoder = AbstractJsonEncoderDecoder.STRING;
        assertEquals(map.toString(),
                AbstractJsonEncoderDecoder.toMap(AbstractJsonEncoderDecoder.toJSON(map, keyEncoder, valueEncoder, Json.Style.DEFAULT),
                        keyEncoder,
                        valueEncoder,
                        Json.Style.DEFAULT).toString());
        assertEquals(map.toString(),
                AbstractJsonEncoderDecoder.toMap(AbstractJsonEncoderDecoder.toJSON(map, keyEncoder, valueEncoder, Json.Style.JETTISON_NATURAL),
                        keyEncoder,
                        valueEncoder,
                        Json.Style.JETTISON_NATURAL).toString());
    }

    static class Email {
        String name, email;
        public String toString(){
            return name + "<" + email + ">";
        }
    }

    static interface EmailCodec extends JsonEncoderDecoder<Email> {
    }

    public void testTypeMapWithComplexDecode() {
        Map<Email, String> map = new HashMap<Email, String>();
        Email email = new Email();
        email.email = "me@example.com";
        email.name = "me";
        map.put(email, "done");
        AbstractJsonEncoderDecoder<Email> keyEncoder = GWT.create(EmailCodec.class);
        AbstractJsonEncoderDecoder<String> valueEncoder = AbstractJsonEncoderDecoder.STRING;

        assertEquals(map.toString(),
                AbstractJsonEncoderDecoder.toMap(AbstractJsonEncoderDecoder.toJSON(map, keyEncoder, valueEncoder, Json.Style.DEFAULT), 
                        keyEncoder, 
                        valueEncoder, 
                        Json.Style.DEFAULT).toString());
        assertEquals(map.toString(),
                AbstractJsonEncoderDecoder.toMap(AbstractJsonEncoderDecoder.toJSON(map, keyEncoder, valueEncoder, Json.Style.JETTISON_NATURAL),
                        keyEncoder,
                        valueEncoder,
                        Json.Style.JETTISON_NATURAL).toString());
    }

    public void testTypeMapWithListValueDecode() {
        Map<String, List<String>> map = new HashMap<String, List<String>>();
        map.put("key", new ArrayList<String>(Arrays.asList("me and the corner")));
        AbstractJsonEncoderDecoder<List<String>> valueEncoder =
                AbstractNestedJsonEncoderDecoder.listEncoderDecoder( AbstractJsonEncoderDecoder.STRING );

        assertEquals(map.toString(),
                AbstractJsonEncoderDecoder.toMap(AbstractJsonEncoderDecoder.toJSON(map, valueEncoder, Json.Style.DEFAULT), 
                        valueEncoder, 
                        Json.Style.DEFAULT).toString());
        assertEquals(map.toString(),
                AbstractJsonEncoderDecoder.toMap(AbstractJsonEncoderDecoder.toJSON(map, valueEncoder, Json.Style.JETTISON_NATURAL), 
                        valueEncoder, 
                        Json.Style.JETTISON_NATURAL).toString());
    }

    public void testCollectionValueDecode() {
        List<String> collection = new ArrayList<String>(Arrays.asList("me and the corner"));
        AbstractJsonEncoderDecoder<Collection<String>> valueEncoder =
                AbstractNestedJsonEncoderDecoder.collectionEncoderDecoder( AbstractJsonEncoderDecoder.STRING );
        assertEquals(collection.toString(), valueEncoder.decode(valueEncoder.encode(collection)).toString() );
    }

    public void testTypeMapWithMapValueDecode() {
        Map<String, Map<String, String>> map = new HashMap<String, Map<String, String>>();
        Map<String, String> nested = new HashMap<String, String>();
        nested.put("name", "me");
        map.put("key", nested);

        AbstractJsonEncoderDecoder<Map<String, String>> valueEncoder =
                AbstractNestedJsonEncoderDecoder.mapEncoderDecoder( AbstractJsonEncoderDecoder.STRING,
                                                                    AbstractJsonEncoderDecoder.STRING,
                                                                    Json.Style.DEFAULT );

        assertEquals(map.toString(),
                AbstractJsonEncoderDecoder.toMap(AbstractJsonEncoderDecoder.toJSON(map, valueEncoder, Json.Style.DEFAULT), 
                        valueEncoder, 
                        Json.Style.DEFAULT).toString());

        // the JETTISON enoding it is important to use the special encoder with String keys
        valueEncoder = AbstractNestedJsonEncoderDecoder.mapEncoderDecoder( AbstractJsonEncoderDecoder.STRING, Json.Style.JETTISON_NATURAL );

        assertEquals(map.toString(),
                AbstractJsonEncoderDecoder.toMap(AbstractJsonEncoderDecoder.toJSON(map, valueEncoder, Json.Style.JETTISON_NATURAL), 
                        valueEncoder, 
                        Json.Style.JETTISON_NATURAL).toString());
    }

    public void testTypeMapWithListValueDecodeAndComplexKey() {
        Map<Email, List<String>> map = new HashMap<Email, List<String>>();
        Email email = new Email();
        email.email = "me@example.com";
        email.name = "me";
        map.put(email, new ArrayList<String>(Arrays.asList("me and the corner")));
        AbstractJsonEncoderDecoder<Email> keyEncoder = GWT.create(EmailCodec.class);
        AbstractJsonEncoderDecoder<List<String>> valueEncoder = AbstractNestedJsonEncoderDecoder.listEncoderDecoder( AbstractJsonEncoderDecoder.STRING );

        assertEquals(map.toString(),
                AbstractJsonEncoderDecoder.toMap(AbstractJsonEncoderDecoder.toJSON(map, keyEncoder, 
                        valueEncoder, Json.Style.DEFAULT), 
                        keyEncoder, 
                        valueEncoder, 
                        Json.Style.DEFAULT).toString());
        assertEquals(map.toString(),
                AbstractJsonEncoderDecoder.toMap(AbstractJsonEncoderDecoder.toJSON(map, keyEncoder, 
                        valueEncoder, Json.Style.JETTISON_NATURAL), 
                        keyEncoder, 
                        valueEncoder, 
                        Json.Style.JETTISON_NATURAL).toString());
    }

    static interface WithArraysAndCollectionsCodec extends JsonEncoderDecoder<WithArraysAndCollections> {}

    @SuppressWarnings("unchecked")
    public void testTypeWithArrasAndCollections() {
        WithArraysAndCollections obj = new WithArraysAndCollections();

        obj.ages = new int[] { 1, 2, 3, 4 };

        obj.ageSet = new HashSet<int[]>();
        obj.ageSet.add( obj.ages );

        Email email = new Email();
        email.email = "me@example.com";
        email.name = "me";

        obj.emailArray = new Email[]{ email };

        obj.emailList = new ArrayList<Email>();
        obj.emailList.add(email);

        obj.emailSet = new HashSet<Email>();
        obj.emailSet.add( email );

        obj.emailListArray = new List[ 1 ];
        obj.emailListArray[ 0 ] = obj.emailList;

        obj.emailSetArray = new Set[ 1 ];
        obj.emailSetArray[ 0 ] = obj.emailSet;

        obj.personalEmailList = new HashMap<String, List<Email>>();
        obj.personalEmailList.put( "me", obj.emailList );

        obj.personalEmailSet = new HashMap<String, Set<Email>>();
        obj.personalEmailSet.put( "me", obj.emailSet );

        obj.personalEmailListArray = new HashMap<String, List<Email>[]>();
        obj.personalEmailListArray.put( "me", obj.emailListArray );

        obj.personalEmailSetArray = new HashMap<String, Set<Email>[]>();
        obj.personalEmailSetArray.put( "me", obj.emailSetArray );

        obj.personalEmailSetList = new ArrayList<Map<String, Set<Email>>>();
        obj.personalEmailSetList.add( obj.personalEmailSet );

        obj.personalEmailListSet = new HashSet<Map<String, List<Email>>>();
        obj.personalEmailListSet.add( obj.personalEmailList );

        obj.personalEmailSetMap = new HashMap<Email, Map<String, Set<Email>>>();
        obj.personalEmailSetMap.put( email, obj.personalEmailSet );

        AbstractJsonEncoderDecoder<WithArraysAndCollections> encoder = GWT.create(WithArraysAndCollectionsCodec.class);

        JSONValue json = encoder.encode(obj);
        assertEquals("{\"ages\":[1,2,3,4], " +
                "\"emailArray\":[{\"name\":\"me\", \"email\":\"me@example.com\"}], " +
                "\"emailList\":[{\"name\":\"me\", \"email\":\"me@example.com\"}], " +
                "\"emailSet\":[{\"name\":\"me\", \"email\":\"me@example.com\"}], " +
                "\"emailListArray\":[[{\"name\":\"me\", \"email\":\"me@example.com\"}]], " +
                "\"emailSetArray\":[[{\"name\":\"me\", \"email\":\"me@example.com\"}]], " +
                "\"personalEmailList\":{\"me\":[{\"name\":\"me\", \"email\":\"me@example.com\"}]}, " +
                "\"personalEmailSet\":{\"me\":[{\"name\":\"me\", \"email\":\"me@example.com\"}]}" +
                ", \"personalEmailListArray\":{\"me\":[[{\"name\":\"me\", \"email\":\"me@example.com\"}]]}" +
                ", \"personalEmailSetArray\":{\"me\":[[{\"name\":\"me\", \"email\":\"me@example.com\"}]]}" +
                ", \"personalEmailSetList\":[{\"me\":[{\"name\":\"me\", \"email\":\"me@example.com\"}]}]" +
                ", \"personalEmailListSet\":[{\"me\":[{\"name\":\"me\", \"email\":\"me@example.com\"}]}]" + 
                ", \"personalEmailSetMap\":{\"{\\\"name\\\":\\\"me\\\", \\\"email\\\":\\\"me@example.com\\\"}\":" +
                "{\"me\":[{\"name\":\"me\", \"email\":\"me@example.com\"}]}}" +
                "}",
                json.toString() );

        WithArraysAndCollections roundtrip = encoder.decode(json);
        assertEquals("[1, 2, 3, 4],[me<me@example.com>],[me<me@example.com>],{me=[me<me@example.com>]},null," +
                "[me<me@example.com>],{me=[me<me@example.com>]},[[me<me@example.com>]],[[me<me@example.com>]]," +
                "[me]=>[[me<me@example.com>]],[me]=>[[me<me@example.com>]],[{me=[me<me@example.com>]}],[{me=[me<me@example.com>]}]," +
                "{me<me@example.com>={me=[me<me@example.com>]}}",
                roundtrip.toString());
    }

    /**
     * Jersey encode arrays with one object as object and not as array.
     */
    @SuppressWarnings("unchecked")
    public void testArrayAndCollectionWithOneElementAsObject() {

        JSONValue json = JSONParser.parseStrict("{\"ages\":[1,2,3,4], " +
        "\"emailArray\":{\"name\":\"me\", \"email\":\"me@example.com\"}, " +
        "\"emailList\":{\"name\":\"me\", \"email\":\"me@example.com\"}, " +
        "\"emailSet\":{\"name\":\"me\", \"email\":\"me@example.com\"}, " +
        "\"emailListArray\":[[{\"name\":\"me\", \"email\":\"me@example.com\"}]], " +
        "\"emailSetArray\":[[{\"name\":\"me\", \"email\":\"me@example.com\"}]], " +
        "\"personalEmailList\":{\"me\":[{\"name\":\"me\", \"email\":\"me@example.com\"}]}, " +
        "\"personalEmailSet\":{\"me\":[{\"name\":\"me\", \"email\":\"me@example.com\"}]}" +
        ", \"personalEmailListArray\":{\"me\":[[{\"name\":\"me\", \"email\":\"me@example.com\"}]]}" +
        ", \"personalEmailSetArray\":{\"me\":[[{\"name\":\"me\", \"email\":\"me@example.com\"}]]}" +
        ", \"personalEmailSetList\":[{\"me\":[{\"name\":\"me\", \"email\":\"me@example.com\"}]}]" +
        ", \"personalEmailListSet\":[{\"me\":[{\"name\":\"me\", \"email\":\"me@example.com\"}]}]" + 
        ", \"personalEmailSetMap\":{\"{\\\"name\\\":\\\"me\\\", \\\"email\\\":\\\"me@example.com\\\"}\":" +
        "{\"me\":[{\"name\":\"me\", \"email\":\"me@example.com\"}]}}" +
        "}");

        AbstractJsonEncoderDecoder<WithArraysAndCollections> encoder = GWT.create(WithArraysAndCollectionsCodec.class);

        WithArraysAndCollections result = encoder.decode(json);

        assertEquals("[1, 2, 3, 4],[me<me@example.com>],[me<me@example.com>],{me=[me<me@example.com>]},null," +
                "[me<me@example.com>],{me=[me<me@example.com>]},[[me<me@example.com>]],[[me<me@example.com>]]," +
                "[me]=>[[me<me@example.com>]],[me]=>[[me<me@example.com>]],[{me=[me<me@example.com>]}],[{me=[me<me@example.com>]}]," +
                "{me<me@example.com>={me=[me<me@example.com>]}}",
                result.toString());
    }


    static class CCC {

        int age;

        @JsonIgnore
        String noAge;

        @XmlTransient
        int noAgeJax;

        @JsonIgnore
        private String lastName;

        String name;

        @JsonIgnore
        String firstName;

        transient public byte[] document;

        public void setDocument( String v ) {
           document = v.getBytes();
        }

        public String getDocument() {
           return new String( document );
        }

        String getLastName(){
            return lastName;
        }

        void setLastName(String name){
            lastName = name;
        }

        @JsonIgnore
        String getAge(){
            return noAge;
        }

        void setAge( String age ){
            this.noAge = age;
        }
    }

    static interface CCCCodec extends JsonEncoderDecoder<CCC> {
    }

    public void testIgnores() {
        CCCCodec cccc = GWT.create(CCCCodec.class);
        CCC ccc = new CCC();
        ccc.age = 20;
        ccc.noAgeJax = 12;
        ccc.name = "me and the corner";
        ccc.firstName = "chaos";
        ccc.lastName = "club";
        ccc.setDocument( "resty-docu" );

        JSONValue json = cccc.encode(ccc);
        assertEquals("{\"age\":20, \"name\":\"me and the corner\", \"document\":\"resty-docu\"}", json.toString());
        CCC roundTrip = cccc.decode(json);
        assertEquals(ccc.name, roundTrip.name);
        assertEquals(ccc.age, roundTrip.age);
        assertNull(roundTrip.firstName);
        assertNull(roundTrip.getLastName());
        assertNull(roundTrip.getAge());
    }

    static class Shorty {

        private short shorty;
        private long id;

        public Shorty() {
            shorty = 0;
        }

        public short getShorty() {
            return shorty;
        }

        public void setShorty(short shorty) {
            this.shorty = shorty;
        }

        public long getId() {
            return id;
        }

        public void setId(long id) {
            this.id = id;
        }

    }

    static interface ShortyCodec extends JsonEncoderDecoder<Shorty> {
    }

    public void testShortys() {
        ShortyCodec shortyCodec = GWT.create(ShortyCodec.class);
        Shorty shorty = new Shorty();

        JSONValue json = shortyCodec.encode(shorty);
        assertEquals("{\"shorty\":0, \"id\":0}", json.toString());
        Shorty roundTrip = shortyCodec.decode(json);
        assertEquals(shorty.getShorty(), 0);
        assertEquals(roundTrip.getShorty(), 0);
    }

    public void testSuperlongLongs() {

        ShortyCodec shortyCodec = GWT.create(ShortyCodec.class);
        Shorty shorty = new Shorty();
        shorty.id = 9007199254741115l;// = 2^53 + 123;

        // TODO that result is just wrong !!!!
        JSONValue json = shortyCodec.encode(shorty);
        assertEquals("{\"shorty\":0, \"id\":9007199254741116}", json.toString());
        Shorty roundTrip = shortyCodec.decode(json);
        assertEquals(roundTrip.getId(), 9007199254741116l);
    }

    public void testSuperlongLongsAsString() {
        ShortyCodec shortyCodec = GWT.create(ShortyCodec.class);

        JSONObject json = new JSONObject();
        json.put("shorty", new JSONNumber(0));
        json.put("id", new JSONString("9007199254741115"));
        assertEquals("{\"shorty\":0, \"id\":\"9007199254741115\"}", json.toString());
        Shorty roundTrip = shortyCodec.decode(json);
        assertEquals(roundTrip.getId(), 9007199254741115l);
    }

    static class Bean {

        @JsonIgnore
        private int myAge = 123;

        @XmlTransient
        private int myAgeJax = 123;

        int getAge(){
            return myAge;
        }

        void setAge( int a ){
            this.myAge = a;
        }

        void setYearOfBirth( long a ){
        }

        long getYearOfBirth(){
            return 1234;
        }
    }

    static class NestedBean extends Bean {

        String name = "asterix";

        String getName(){
            return name;
        }

        void setName( String name ){
            this.name = name;
        }
    }

    static interface BeanCodec extends JsonEncoderDecoder<Bean> {
    }
    static interface NestedBeanCodec extends JsonEncoderDecoder<NestedBean> {
    }

    public void testBean() {
        BeanCodec beanCodec = GWT.create(BeanCodec.class);
        Bean bean = new Bean();

        JSONValue json = beanCodec.encode(bean);
        // the order of keys depends on jdk7 vs. jdk8 so look at each key separately
        assertEquals(123.0, json.isObject().get("age").isNumber().doubleValue());
        assertEquals(1234.0, json.isObject().get("yearOfBirth").isNumber().doubleValue());
        Bean roundTrip = beanCodec.decode(json);
        assertEquals(roundTrip.getAge(), 123);
        assertEquals(roundTrip.getYearOfBirth(), 1234);
    }


    public void testNestedBean() {
        NestedBeanCodec beanCodec = GWT.create(NestedBeanCodec.class);
        NestedBean bean = new NestedBean();

        JSONValue json = beanCodec.encode(bean);
        // the order of keys depends on jdk7 vs. jdk8 so look at each key separately
        assertEquals(123.0, json.isObject().get("age").isNumber().doubleValue());
        assertEquals(1234.0, json.isObject().get("yearOfBirth").isNumber().doubleValue());
        assertEquals("asterix", json.isObject().get("name").isString().stringValue());
        NestedBean roundTrip = beanCodec.decode(json);
        assertEquals(roundTrip.getAge(), 123);
        assertEquals(roundTrip.getYearOfBirth(), 1234);
    }

    static class Renamed {

        @JsonProperty( "my-age")
        private int age;

        @Json( name = "year-of-birth")
        private long yearOfBirth;

        private String n;

        private Integer vacationActivityIdForEmployee;

        private Integer vacationActivityIdForEmployer;

        @JsonProperty("vacationId")
        public Integer getVacationActivityIdForEmployee() {
            return vacationActivityIdForEmployee;
        }

        public void setVacationActivityIdForEmployee(Integer v) {
            vacationActivityIdForEmployee = v;
        }

        public Integer getVacationActivityIdForEmployer() {
            return vacationActivityIdForEmployer;
        }

        @JsonProperty("vacation-id")
        public void setVacationActivityIdForEmployer(Integer v) {
            vacationActivityIdForEmployer = v;
        }

        int getAge(){
            return age;
        }

        void setAge( int a ){
            this.age = a;
        }

        void setYearOfBirth( long a ){
            this.yearOfBirth = a;
        }

        long getYearOfBirth(){
            return yearOfBirth;
        }

        void setName( String name ){
            this.n = name;
        }

        @JsonProperty( "my-name")
        String getName(){
            return n;
        }
    }

    static interface RenamedCodec extends JsonEncoderDecoder<Renamed> {
    }

    public void testRenamed() {
        RenamedCodec renamedCodec = GWT.create(RenamedCodec.class);
        Renamed renamed = new Renamed();
        renamed.setName("marvin the robot");
        renamed.setAge(123);
        renamed.setYearOfBirth(1234);
        renamed.setVacationActivityIdForEmployee(34);
        renamed.setVacationActivityIdForEmployer(42);

        JSONValue json = renamedCodec.encode(renamed);
        String[] values = json.toString().replace("}","").replace("{", "").split(",\\s");
        Arrays.sort( values );

        assertEquals("[\"my-age\":123, \"my-name\":\"marvin the robot\", \"vacation-id\":42, \"vacationId\":34, \"year-of-birth\":1234]", 
                Arrays.toString(values));
        Renamed roundTrip = renamedCodec.decode(json);
        assertEquals(roundTrip.age, 123);
        assertEquals(roundTrip.yearOfBirth, 1234);
        assertEquals(roundTrip.getVacationActivityIdForEmployee().intValue(), 34);
        assertEquals(roundTrip.getName(), "marvin the robot");
    }

    static public enum Language {
        ENGLISH("en"),
        FRENCH("fr");

        private String name;

        @JsonCreator
        private Language(String name) {
            this.name = name;
        }

        @JsonValue
        public String getName() {
            return name;
        }
    }

    static public class LangRequest {
        public Language lang;
    }

    static interface LangRequestCodec extends JsonEncoderDecoder<LangRequest> {
    }

    public void testEnumAndJsonValue() {
        LangRequestCodec codec = GWT.create(LangRequestCodec.class);
        LangRequest pojo = new LangRequest();
        pojo.lang = Language.FRENCH;
        JSONValue json = codec.encode( pojo );
        assertEquals("{\"lang\":\"fr\"}", json.toString());
        LangRequest roundTrip = codec.decode( json );
        assertEquals( roundTrip.lang, Language.FRENCH );
    }

    static class WithEnum {

        enum Cycle { BEGIN, LIFE, END } 

        public Cycle first;

        private Cycle last;

        public Cycle getLast() {
            return last;
        }

        public void setLast(Cycle last) {
            this.last = last;
        }

    }

    static interface WithEnumCodec extends JsonEncoderDecoder<WithEnum> {
    }

    public void testWithEnum() {
        WithEnumCodec codec = GWT.create(WithEnumCodec.class);
        WithEnum pojo = new WithEnum();
        pojo.first = WithEnum.Cycle.BEGIN;
        pojo.setLast( WithEnum.Cycle.END );

        JSONValue json = codec.encode( pojo );
        assertEquals("{\"first\":\"BEGIN\", \"last\":\"END\"}", json.toString());
        WithEnum roundTrip = codec.decode( json );
        assertEquals( roundTrip.first, Cycle.BEGIN );
        assertEquals( roundTrip.getLast(), Cycle.END );

        pojo.first = null;
        pojo.setLast( null );

        json = codec.encode( pojo );
        assertEquals("{\"first\":null, \"last\":null}", json.toString());
        roundTrip = codec.decode( json );
        assertEquals( roundTrip.first, null );
        assertEquals( roundTrip.getLast(), null );
    }

    static class WithOptionalPrimitive {
        public Optional<Integer> bar;
    }

    static interface WithOptionalPrimitiveCodec extends JsonEncoderDecoder<WithOptionalPrimitive> {
    }

    public void testCustomWithOptionalPrimitive() {
        WithOptionalPrimitiveCodec codec = GWT.create(WithOptionalPrimitiveCodec.class);
        WithOptionalPrimitive pojo = new WithOptionalPrimitive();
        pojo.bar = Optional.absent();

        JSONValue json = codec.encode(pojo);
        assertEquals("{}", json.toString());
        WithOptionalPrimitive roundTrip = codec.decode(json);
        assertEquals(roundTrip.bar, Optional.<Integer>absent());

        pojo.bar = Optional.of(1);

        json = codec.encode(pojo);
        assertEquals("{\"bar\":1}", json.toString());
        roundTrip = codec.decode(json);
        assertEquals(roundTrip.bar, Optional.of(1));
    }

    static class WithOptionalPojo {
        public Optional<Name> name;
    }

    static interface WithOptionalPojoCodec extends JsonEncoderDecoder<WithOptionalPojo>{
    }

    public void testCustomWithOptionalPojo() {
        WithOptionalPojoCodec codec = GWT.create(WithOptionalPojoCodec.class);
        WithOptionalPojo pojo = new WithOptionalPojo();
        pojo.name = Optional.absent();

        JSONValue json = codec.encode(pojo);
        assertEquals("{}", json.toString());
        WithOptionalPojo roundTrip = codec.decode(json);
        assertEquals(roundTrip.name, Optional.<Name>absent());

        Name n = new Name();
        n.name = "name1";
        pojo.name = Optional.of(n);

        json = codec.encode(pojo);
        assertEquals("{\"name\":{\"name\":\"name1\"}}", json.toString());
        roundTrip = codec.decode(json);
        assertEquals(roundTrip.name.get().name, n.name);
    }

    /**
    *  Classes for SubClassHierarchyEncoderDecoder
    */

    static class Base {
    }

    static class ExtBase extends Base {
    }

    static class OneMoreExtBase extends ExtBase {
    }

    static class Other extends Base {
    }

    static interface SubClassHierarchyRestService extends RestService {
        @GET
        @Path("/")
        void myendpoint( MethodCallback<OneMoreExtBase> callback );
    }

    public void testSubClassHierarchyEncoderDecoder() {
        SubClassHierarchyRestService service = GWT.create(SubClassHierarchyRestService.class);
        // we won't even get here if "Other" is put in the generated encoder/decoder for OneMoreExtBase
        assertNotNull( service );
    }

    static class MoreSpecificFieldThanConstructor {

        private final TreeMap<String, String> elements;

        @JsonCreator
        MoreSpecificFieldThanConstructor(@JsonProperty("elements") final Map<String, String> elements) {
            this.elements = new TreeMap<String, String>(elements);
        }

        public Map<String, String> getElements() {
            return elements;
        }
    }

    static interface MoreSpecificFieldThanConstructorCodec extends JsonEncoderDecoder<MoreSpecificFieldThanConstructor> {}

    public void testMapFieldAsConstructorParam() {
        MoreSpecificFieldThanConstructorCodec codec = GWT.create(MoreSpecificFieldThanConstructorCodec.class);
        JSONValue value = codec.encode(new MoreSpecificFieldThanConstructor(Collections.<String, String> singletonMap("foo", "bar")));
        assertEquals(value.toString(), codec.encode(codec.decode(value)).toString());
    }

<<<<<<< HEAD
    @JsonTypeInfo(use = Id.CLASS, include = As.PROPERTY, property = "@class")
    @JsonSubTypes({ @Type(DefaultImplementationOfSubTypeInterface.class),
        @Type(SecondImplementationOfSubTypeInterface.class)})
    interface JsonSubTypesWithAnInterface {
        String getValue();
    }

    static abstract class AbstractSubType implements JsonSubTypesWithAnInterface {
    }

    static class DefaultImplementationOfSubTypeInterface extends AbstractSubType {

        private String value;

        @JsonCreator
        public DefaultImplementationOfSubTypeInterface(@JsonProperty("value") String value) {
            this.value = value;
        }

        @Override
        public String getValue() {
            return value;
        }
    }

    static class SecondImplementationOfSubTypeInterface extends AbstractSubType {

        public String value;

        @Override
        public String getValue() {
            return value;
        }
    }

    static interface JsonSubTypesWithAnInterfaceCodec extends JsonEncoderDecoder<JsonSubTypesWithAnInterface> {}
    static interface JsonSubTypesWithAnInterfaceImplementationCodec extends JsonEncoderDecoder<DefaultImplementationOfSubTypeInterface> {}

    public void testJsonSubTypesWithAnInterface() {
        JsonSubTypesWithAnInterfaceCodec codec = GWT.create(JsonSubTypesWithAnInterfaceCodec.class);
        String value = "Hello, world!";
        JsonSubTypesWithAnInterface o1 = new DefaultImplementationOfSubTypeInterface(value);

        JSONValue json = codec.encode(o1);
        assertEquals(json.isObject().get("@class").isString().stringValue(),
                DefaultImplementationOfSubTypeInterface.class.getName().replace("$","."));
        JsonSubTypesWithAnInterface o2 = codec.decode(json);
        assertEquals(json.toString(), codec.encode(o2).toString());
        assertEquals(value, o1.getValue());
        assertEquals(o1.getValue(), o2.getValue());
        assertEquals(o2.getClass(), DefaultImplementationOfSubTypeInterface.class);
    }

    public void testJsonSubTypesWithInterfaceUsingConcreteImplementationCodec() {
        JsonSubTypesWithAnInterfaceImplementationCodec codec = GWT.create(JsonSubTypesWithAnInterfaceImplementationCodec.class);
        String value = "Hello, world!";
        DefaultImplementationOfSubTypeInterface o1 = new DefaultImplementationOfSubTypeInterface(value);

        JSONValue json = codec.encode(o1);
        JSONValue objectClass = json.isObject().get("@class");
        assertNotNull(objectClass);
        DefaultImplementationOfSubTypeInterface o2 = codec.decode(json);
        assertEquals(json.toString(), codec.encode(o2).toString());
        assertEquals(value, o1.getValue());
    }


    @JsonTypeInfo(use = Id.CLASS, include = As.PROPERTY, property = "@class")
    @JsonSubTypes({ @Type(EnumOfSubTypeInterface.class) })
    interface JsonSubTypesWithAnInterfaceForUseWithAnEnum {
        @JsonProperty("name")
        String name();
    }

    enum EnumOfSubTypeInterface implements JsonSubTypesWithAnInterfaceForUseWithAnEnum {
        HELLO,
        WORLD
    }

    static interface JsonSubTypesWithAnInterfaceForUseWithAnEnumCodec extends JsonEncoderDecoder<JsonSubTypesWithAnInterfaceForUseWithAnEnum> {}

    public void testJsonSubTypesWithAnInterfaceImplementedByAnEnum() {
        JsonSubTypesWithAnInterfaceForUseWithAnEnumCodec codec = GWT.create(JsonSubTypesWithAnInterfaceForUseWithAnEnumCodec.class);
        JSONValue json = codec.encode(EnumOfSubTypeInterface.HELLO);
        JsonSubTypesWithAnInterfaceForUseWithAnEnum useWithAnEnum = codec.decode(json);
        assertEquals(useWithAnEnum.name(), EnumOfSubTypeInterface.HELLO.name());
    }

    @JsonTypeInfo(use = Id.CLASS, include = As.PROPERTY, property = "@class")
    @JsonSubTypes({ @Type(SubForJsonProperty.class) })
    public static class BaseForJsonProperty {
        private String myField;
        @JsonProperty
        public String getMyField() {
            return myField;
        }
        public void setMyField(String myField) {
            this.myField = myField;
        }
    }

    public static class SubForJsonProperty extends BaseForJsonProperty {
        private String otherField;
        public String getOtherField() {
            return otherField;
        }
        public void setOtherField(String otherField) {
            this.otherField = otherField;
        }
    }

    static interface JsonPropertyOnSuperClassCodec extends JsonEncoderDecoder<BaseForJsonProperty> {}

    public void testJsonPropertyOnSuperClass() {
        JsonPropertyOnSuperClassCodec codec = GWT.create(JsonPropertyOnSuperClassCodec.class);

        SubForJsonProperty o1 = new SubForJsonProperty();
        o1.setMyField("my-field-value");
        o1.setOtherField("other-field-value");

        JSONValue json = codec.encode(o1);

        assertEquals("{\"@class\":\"org.fusesource.restygwt.client.codec.EncoderDecoderTestGwt.SubForJsonProperty\", \"otherField\":\"other-field-value\", \"myField\":\"my-field-value\"}", json.toString());
    }

    public class BeanNamingConvention {
        private Integer xValue;
        private Integer myValue;

        public Integer getxValue() {
            return xValue;
        }

        public void setxValue(Integer xValue) {
            this.xValue = xValue;
        }

        public Integer getMyValue() {
            return myValue;
        }

        public void setMyValue(Integer myValue) {
            this.myValue = myValue;
        }
    }

    static interface BeanNamingConventionCodec extends JsonEncoderDecoder<BeanNamingConvention> {
    }

    public void testBeanNamingConvention() {
        BeanNamingConventionCodec codec = GWT.create(BeanNamingConventionCodec.class);

        BeanNamingConvention bean = new BeanNamingConvention();
        bean.setxValue(1);
        bean.setMyValue(3);
        JSONValue json = codec.encode(bean);

        assertEquals("{\"xValue\":1, \"myValue\":3}", json.toString());
    }

=======
>>>>>>> 12628c26
}<|MERGE_RESOLUTION|>--- conflicted
+++ resolved
@@ -1213,132 +1213,6 @@
         assertEquals(value.toString(), codec.encode(codec.decode(value)).toString());
     }
 
-<<<<<<< HEAD
-    @JsonTypeInfo(use = Id.CLASS, include = As.PROPERTY, property = "@class")
-    @JsonSubTypes({ @Type(DefaultImplementationOfSubTypeInterface.class),
-        @Type(SecondImplementationOfSubTypeInterface.class)})
-    interface JsonSubTypesWithAnInterface {
-        String getValue();
-    }
-
-    static abstract class AbstractSubType implements JsonSubTypesWithAnInterface {
-    }
-
-    static class DefaultImplementationOfSubTypeInterface extends AbstractSubType {
-
-        private String value;
-
-        @JsonCreator
-        public DefaultImplementationOfSubTypeInterface(@JsonProperty("value") String value) {
-            this.value = value;
-        }
-
-        @Override
-        public String getValue() {
-            return value;
-        }
-    }
-
-    static class SecondImplementationOfSubTypeInterface extends AbstractSubType {
-
-        public String value;
-
-        @Override
-        public String getValue() {
-            return value;
-        }
-    }
-
-    static interface JsonSubTypesWithAnInterfaceCodec extends JsonEncoderDecoder<JsonSubTypesWithAnInterface> {}
-    static interface JsonSubTypesWithAnInterfaceImplementationCodec extends JsonEncoderDecoder<DefaultImplementationOfSubTypeInterface> {}
-
-    public void testJsonSubTypesWithAnInterface() {
-        JsonSubTypesWithAnInterfaceCodec codec = GWT.create(JsonSubTypesWithAnInterfaceCodec.class);
-        String value = "Hello, world!";
-        JsonSubTypesWithAnInterface o1 = new DefaultImplementationOfSubTypeInterface(value);
-
-        JSONValue json = codec.encode(o1);
-        assertEquals(json.isObject().get("@class").isString().stringValue(),
-                DefaultImplementationOfSubTypeInterface.class.getName().replace("$","."));
-        JsonSubTypesWithAnInterface o2 = codec.decode(json);
-        assertEquals(json.toString(), codec.encode(o2).toString());
-        assertEquals(value, o1.getValue());
-        assertEquals(o1.getValue(), o2.getValue());
-        assertEquals(o2.getClass(), DefaultImplementationOfSubTypeInterface.class);
-    }
-
-    public void testJsonSubTypesWithInterfaceUsingConcreteImplementationCodec() {
-        JsonSubTypesWithAnInterfaceImplementationCodec codec = GWT.create(JsonSubTypesWithAnInterfaceImplementationCodec.class);
-        String value = "Hello, world!";
-        DefaultImplementationOfSubTypeInterface o1 = new DefaultImplementationOfSubTypeInterface(value);
-
-        JSONValue json = codec.encode(o1);
-        JSONValue objectClass = json.isObject().get("@class");
-        assertNotNull(objectClass);
-        DefaultImplementationOfSubTypeInterface o2 = codec.decode(json);
-        assertEquals(json.toString(), codec.encode(o2).toString());
-        assertEquals(value, o1.getValue());
-    }
-
-
-    @JsonTypeInfo(use = Id.CLASS, include = As.PROPERTY, property = "@class")
-    @JsonSubTypes({ @Type(EnumOfSubTypeInterface.class) })
-    interface JsonSubTypesWithAnInterfaceForUseWithAnEnum {
-        @JsonProperty("name")
-        String name();
-    }
-
-    enum EnumOfSubTypeInterface implements JsonSubTypesWithAnInterfaceForUseWithAnEnum {
-        HELLO,
-        WORLD
-    }
-
-    static interface JsonSubTypesWithAnInterfaceForUseWithAnEnumCodec extends JsonEncoderDecoder<JsonSubTypesWithAnInterfaceForUseWithAnEnum> {}
-
-    public void testJsonSubTypesWithAnInterfaceImplementedByAnEnum() {
-        JsonSubTypesWithAnInterfaceForUseWithAnEnumCodec codec = GWT.create(JsonSubTypesWithAnInterfaceForUseWithAnEnumCodec.class);
-        JSONValue json = codec.encode(EnumOfSubTypeInterface.HELLO);
-        JsonSubTypesWithAnInterfaceForUseWithAnEnum useWithAnEnum = codec.decode(json);
-        assertEquals(useWithAnEnum.name(), EnumOfSubTypeInterface.HELLO.name());
-    }
-
-    @JsonTypeInfo(use = Id.CLASS, include = As.PROPERTY, property = "@class")
-    @JsonSubTypes({ @Type(SubForJsonProperty.class) })
-    public static class BaseForJsonProperty {
-        private String myField;
-        @JsonProperty
-        public String getMyField() {
-            return myField;
-        }
-        public void setMyField(String myField) {
-            this.myField = myField;
-        }
-    }
-
-    public static class SubForJsonProperty extends BaseForJsonProperty {
-        private String otherField;
-        public String getOtherField() {
-            return otherField;
-        }
-        public void setOtherField(String otherField) {
-            this.otherField = otherField;
-        }
-    }
-
-    static interface JsonPropertyOnSuperClassCodec extends JsonEncoderDecoder<BaseForJsonProperty> {}
-
-    public void testJsonPropertyOnSuperClass() {
-        JsonPropertyOnSuperClassCodec codec = GWT.create(JsonPropertyOnSuperClassCodec.class);
-
-        SubForJsonProperty o1 = new SubForJsonProperty();
-        o1.setMyField("my-field-value");
-        o1.setOtherField("other-field-value");
-
-        JSONValue json = codec.encode(o1);
-
-        assertEquals("{\"@class\":\"org.fusesource.restygwt.client.codec.EncoderDecoderTestGwt.SubForJsonProperty\", \"otherField\":\"other-field-value\", \"myField\":\"my-field-value\"}", json.toString());
-    }
-
     public class BeanNamingConvention {
         private Integer xValue;
         private Integer myValue;
@@ -1374,6 +1248,4 @@
         assertEquals("{\"xValue\":1, \"myValue\":3}", json.toString());
     }
 
-=======
->>>>>>> 12628c26
 }