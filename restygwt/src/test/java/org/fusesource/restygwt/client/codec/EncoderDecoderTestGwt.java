--- conflicted
+++ resolved
@@ -33,10 +33,7 @@
 import javax.ws.rs.GET;
 import javax.ws.rs.Path;
 
-<<<<<<< HEAD
 import java.util.TreeMap;
-=======
->>>>>>> c5009810
 import org.codehaus.jackson.annotate.JsonCreator;
 import org.codehaus.jackson.annotate.JsonIgnore;
 import org.codehaus.jackson.annotate.JsonProperty;
@@ -1010,8 +1007,6 @@
         assertNotNull( service );
     }
 
-<<<<<<< HEAD
-=======
     static class MoreSpecificFieldThanConstructor {
 
         private final TreeMap<String, String> elements;
@@ -1033,5 +1028,4 @@
         JSONValue value = codec.encode(new MoreSpecificFieldThanConstructor(Collections.<String, String> singletonMap("foo", "bar")));
         assertEquals(value.toString(), codec.encode(codec.decode(value)).toString());
     }
->>>>>>> c5009810
 }