--- conflicted
+++ resolved
@@ -8,12 +8,9 @@
 import org.fusesource.restygwt.client.basic.CachingTestGwt;
 import org.fusesource.restygwt.client.basic.ExtendedRestTestGwt;
 import org.fusesource.restygwt.client.basic.FlakyTestGwt;
-<<<<<<< HEAD
 import org.fusesource.restygwt.client.basic.SafeHtmlTestGwt;
-=======
 import org.fusesource.restygwt.client.basic.ResourcePassesHeadersTestGwt;
 import org.fusesource.restygwt.client.basic.ResourceTestGwt;
->>>>>>> e4fe1f46
 import org.fusesource.restygwt.client.basic.TimeoutTestGwt;
 import org.fusesource.restygwt.client.complex.BigNumberTestGwt;
 
@@ -51,15 +48,11 @@
         suite.addTestSuite(CachingTestGwt.class);
         suite.addTestSuite(ExtendedRestTestGwt.class);
         suite.addTestSuite(BigNumberTestGwt.class);
-<<<<<<< HEAD
         suite.addTestSuite(CachingTestGwt.class);
         suite.addTestSuite(SafeHtmlTestGwt.class);
         suite.addTestSuite(BasicTestGwt.class);
-=======
         suite.addTestSuite(ResourceTestGwt.class); 
         suite.addTestSuite(ResourcePassesHeadersTestGwt.class);       
-
->>>>>>> e4fe1f46
 
         return suite;
     }
