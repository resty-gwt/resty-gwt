/**
 * Licensed to the Apache Software Foundation (ASF) under one or more
 * contributor license agreements.  See the NOTICE file distributed with
 * this work for additional information regarding copyright ownership.
 * The ASF licenses this file to You under the Apache License, Version 2.0
 * (the "License"); you may not use this file except in compliance with
 * the License.  You may obtain a copy of the License at
 *
 *      http://www.apache.org/licenses/LICENSE-2.0
 *
 * Unless required by applicable law or agreed to in writing, software
 * distributed under the License is distributed on an "AS IS" BASIS,
 * WITHOUT WARRANTIES OR CONDITIONS OF ANY KIND, either express or implied.
 * See the License for the specific language governing permissions and
 * limitations under the License.
 */
import org.fusesource.scalate.RenderContext

package

/**
 * <p>
 * </p>
 *
 * @author <a href="http://hiramchirino.com">Hiram Chirino</a>
 */
object Website {

  val project_name= "RestyGWT"
  val project_slogan= "Making Restful Services Accessible to GWT Applicaions"
  val project_id= "restygwt"
  val project_jira_key= "RESTYGWT"
  val project_issue_url= "http://github.com/chirino/resty-gwt/issues"
  val project_forums_url= "http://groups.google.com/group/restygwt"
  val project_wiki_url= "http://github.com/chirino/resty-gwt/"
  val project_logo= "/images/restygwt-logo.png"
<<<<<<< HEAD
  val project_version= "1.2"
  val project_snapshot_version= "1.3-DEV.1-SNAPSHOT"
=======
  val project_version= "1.3"
  val project_snapshot_version= "1.4-SNAPSHOT"
>>>>>>> 3a0f22c1

  val project_versions = List(
        project_version,
        "1.2",
        "1.1",
        "1.0")  


  val project_keywords= "rest,gwt,restygwt,java,javascript,json,xml,dto"

  // -------------------------------------------------------------------
  val github_page = "http://github.com/chirino/resty-gwt"
  val git_user_url = "git://github.com/chirino/resty-gwt.git"
  val git_commiter_url = "git@github.com:chirino/resty-gwt.git"
  
  val project_maven_groupId= "org.fusesource.restygwt"
  val project_maven_artifactId= "restygwt"

  val website_base_url= "http://restygwt.fusesource.org"
}<|MERGE_RESOLUTION|>--- conflicted
+++ resolved
@@ -34,13 +34,8 @@
   val project_forums_url= "http://groups.google.com/group/restygwt"
   val project_wiki_url= "http://github.com/chirino/resty-gwt/"
   val project_logo= "/images/restygwt-logo.png"
-<<<<<<< HEAD
-  val project_version= "1.2"
-  val project_snapshot_version= "1.3-DEV.1-SNAPSHOT"
-=======
   val project_version= "1.3"
   val project_snapshot_version= "1.4-SNAPSHOT"
->>>>>>> 3a0f22c1
 
   val project_versions = List(
         project_version,
