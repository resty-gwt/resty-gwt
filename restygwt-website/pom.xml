--- conflicted
+++ resolved
@@ -22,11 +22,8 @@
   <parent>
     <groupId>org.fusesource.restygwt</groupId>
     <artifactId>restygwt-project</artifactId>
-<<<<<<< HEAD
     <version>1.2-SNAPSHOT</version>
-=======
-    <version>1.1-Events-15-SNAPSHOT</version>
->>>>>>> 8cb7ce99
+
   </parent>
 
   <artifactId>restygwt-website</artifactId>
